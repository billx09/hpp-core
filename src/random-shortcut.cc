//
// Copyright (c) 2014 CNRS
// Authors: Florent Lamiraux, Joseph Mirabel
//
// This file is part of hpp-core
// hpp-core is free software: you can redistribute it
// and/or modify it under the terms of the GNU Lesser General Public
// License as published by the Free Software Foundation, either version
// 3 of the License, or (at your option) any later version.
//
// hpp-core is distributed in the hope that it will be
// useful, but WITHOUT ANY WARRANTY; without even the implied warranty
// of MERCHANTABILITY or FITNESS FOR A PARTICULAR PURPOSE.  See the GNU
// General Lesser Public License for more details.  You should have
// received a copy of the GNU Lesser General Public License along with
// hpp-core  If not, see
// <http://www.gnu.org/licenses/>.

#include <limits>
#include <deque>
#include <cstdlib>
#include <hpp/util/assertion.hh>
#include <hpp/util/debug.hh>
#include <hpp/core/distance.hh>
#include <hpp/core/path-validation.hh>
#include <hpp/core/path-vector.hh>
#include <hpp/core/problem.hh>
#include <hpp/core/random-shortcut.hh>
#include <hpp/core/path-projector.hh>

namespace hpp {
  namespace core {
    // Compute the length of a vector of paths assuming that each element
    // is optimal for the given distance.
    template <bool reEstimateLength = false> struct PathLength {
      static inline value_type run (const PathVectorPtr_t& path,
                             const DistancePtr_t& distance)
      {
        if (reEstimateLength) return path->length ();
        else {
          value_type result = 0;
          for (std::size_t i=0; i<path->numberPaths (); ++i) {
            const PathPtr_t& element (path->pathAtRank (i));
            Configuration_t q1 = element->initial ();
            Configuration_t q2 = element->end ();
            result += (*distance) (q1, q2);
          }
          return result;
        }
      }
    };

    RandomShortcutPtr_t
    RandomShortcut::create (const Problem& problem)
    {
      RandomShortcut* ptr = new RandomShortcut (problem);
      return RandomShortcutPtr_t (ptr);
    }

    RandomShortcut::RandomShortcut (const Problem& problem) :
      PathOptimizer (problem)
    {
    }

    PathVectorPtr_t RandomShortcut::optimize (const PathVectorPtr_t& path)
    {
      using std::numeric_limits;
      using std::make_pair;
      bool finished = false;
      value_type t0, t3;
      const Configuration_t q0 = path->initial ();
      const Configuration_t q3 = path->end ();
      PathVectorPtr_t tmpPath = path;

      // Maximal number of iterations without improvements
      const std::size_t n = problem().getParameter<std::size_t>("PathOptimizersNumberOfLoops", 5);
      std::size_t projectionError = n;
      std::deque <value_type> length (n-1,
				      numeric_limits <value_type>::infinity ());
      length.push_back (PathLength<>::run (tmpPath, problem ().distance ()));
      PathVectorPtr_t result;
      Configuration_t q1 (path->outputSize ()),
                      q2 (path->outputSize ());

      while (!finished && projectionError != 0) {
        t0 = tmpPath->timeRange ().first;
        t3 = tmpPath->timeRange ().second;
<<<<<<< HEAD
	value_type u2 = t3 * rand ()/RAND_MAX;
	value_type u1 = t3 * rand ()/RAND_MAX;
=======
	value_type u2 = (t3-t0) * rand ()/RAND_MAX;
	value_type u1 = (t3-t0) * rand ()/RAND_MAX;
>>>>>>> 0606e364
	value_type t1, t2;
	if (u1 < u2) {t1 = t0 + u1; t2 = t0 + u2;
        } else {
          t1 = t0 + u2; t2 = t0 + u1;
        }
	if (!(*tmpPath) (q1, t1)) {
          hppDout (error, "Configuration at param " << t1 << " could not be "
              "projected");
          projectionError--;
          continue;
        }
	if (!(*tmpPath) (q2, t2)) {
          hppDout (error, "Configuration at param " << t1 << " could not be "
              "projected");
          projectionError--;
          continue;
        }
	// Validate sub parts
	bool valid [3];
	PathPtr_t straight [3];
	straight [0] = steer (q0, q1);
	straight [1] = steer (q1, q2);
	straight [2] = steer (q2, q3);
        PathPtr_t proj [3];
        for (unsigned i=0; i<3; ++i) {
	  PathPtr_t validPart;
	  PathValidationReportPtr_t report;
          if (!straight [i]) valid[i] = false;
          else {
            if (problem().pathProjector()) {
              valid[i] = problem().pathProjector()->apply(straight[i], proj[i]);
              if (!valid[i]) continue;
            } else proj[i] = straight[i];
            valid [i] = problem ().pathValidation ()->validate
              (proj [i], false, validPart, report);
          }
	}
	// Replace valid parts
	result = PathVector::create (path->outputSize (),
				     path->outputDerivativeSize ());
        try {
          if (valid [0])
            result->appendPath (proj [0]);
          else
            result->concatenate (tmpPath->extract
				 (make_pair (t0, t1))->
				 as <PathVector> ());
          if (valid [1])
            result->appendPath (proj [1]);
          else
            result->concatenate (tmpPath->extract
				 (make_pair (t1, t2))->
				 as <PathVector> ());
          if (valid [2])
            result->appendPath (proj [2]);
          else
            result->concatenate (tmpPath->extract
				 (make_pair (t2, t3))->
				 as <PathVector> ());
        } catch (const projection_error& e) {
          hppDout (error, "Caught exception at with time " << t1 << " and " <<
              t2 << ": " << e.what ());
          projectionError--;
          result = tmpPath;
          continue;
        }
	length.push_back (PathLength<>::run (result, problem ().distance ()));
	length.pop_front ();
	finished = (length [0] - length [n-1]) <= 1e-4 * length[n-1];
	hppDout (info, "length = " << length [n-1]);
	tmpPath = result;
      }
      hppDout (info, "RandomShortcut:" << *result);
      for (std::size_t i = 0; i < result->numberPaths (); ++i) {
        if (result->pathAtRank(i)->constraints())
          hppDout (info, "At rank " << i << ", constraints are " <<
              *result->pathAtRank(i)->constraints());
        else
          hppDout (info, "At rank " << i << ", no constraints");
      }
      return result;
    }
  } // namespace core
} // namespace hpp<|MERGE_RESOLUTION|>--- conflicted
+++ resolved
@@ -85,15 +85,11 @@
       while (!finished && projectionError != 0) {
         t0 = tmpPath->timeRange ().first;
         t3 = tmpPath->timeRange ().second;
-<<<<<<< HEAD
-	value_type u2 = t3 * rand ()/RAND_MAX;
-	value_type u1 = t3 * rand ()/RAND_MAX;
-=======
 	value_type u2 = (t3-t0) * rand ()/RAND_MAX;
 	value_type u1 = (t3-t0) * rand ()/RAND_MAX;
->>>>>>> 0606e364
 	value_type t1, t2;
-	if (u1 < u2) {t1 = t0 + u1; t2 = t0 + u2;
+	if (u1 < u2) {
+          t1 = t0 + u1; t2 = t0 + u2;
         } else {
           t1 = t0 + u2; t2 = t0 + u1;
         }
