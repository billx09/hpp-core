--- conflicted
+++ resolved
@@ -34,16 +34,6 @@
 namespace hpp {
   namespace core {
     namespace pathOptimization {
-<<<<<<< HEAD
-      HPP_PREDEF_CLASS (CollisionFunction);
-      typedef boost::shared_ptr <CollisionFunction> CollisionFunctionPtr_t;
-=======
-      typedef pinocchio::Transform3f Transform3f;
-      namespace eigen {
-	typedef Eigen::Matrix <value_type, 3, 1> vector3_t;
-      } // namespace eigen
-
->>>>>>> b08e142a
 
       template <typename SplinePtr_t>
       class CollisionFunction : public DifferentiableFunction
