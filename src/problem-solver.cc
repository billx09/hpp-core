--- conflicted
+++ resolved
@@ -605,13 +605,7 @@
       //   TODO The path projector should update the constraint according to the path they project.
       // - the steering method type must match the path projector type.
       PathProjectorPtr_t pathProjector_ =
-<<<<<<< HEAD
-        createProjector (problem_->distance (),
-            SteeringMethodStraight::create (*problem_),
-            pathProjectorTolerance_);
-=======
         createProjector (*problem_, pathProjectorTolerance_);
->>>>>>> 49ffcf99
       problem_->pathProjector (pathProjector_);
     }
 
