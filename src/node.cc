//
// Copyright (c) 2014 CNRS
// Authors: Florent Lamiraux
//
// This file is part of hpp-core
// hpp-core is free software: you can redistribute it
// and/or modify it under the terms of the GNU Lesser General Public
// License as published by the Free Software Foundation, either version
// 3 of the License, or (at your option) any later version.
//
// hpp-core is distributed in the hope that it will be
// useful, but WITHOUT ANY WARRANTY; without even the implied warranty
// of MERCHANTABILITY or FITNESS FOR A PARTICULAR PURPOSE.  See the GNU
// General Lesser Public License for more details.  You should have
// received a copy of the GNU Lesser General Public License along with
// hpp-core  If not, see
// <http://www.gnu.org/licenses/>.

#include <hpp/util/debug.hh>
#include <hpp/core/node.hh>
#include <hpp/core/edge.hh>
#include <hpp/core/connected-component.hh>

namespace hpp {
  namespace core {
<<<<<<< HEAD
    extern std::string displayConfig (ConfigurationIn_t q);
    Node::Node (const ConfigurationPtr_t& configuration) :
      configuration_ (configuration),
      connectedComponent_ (ConnectedComponent::create ())
    {
    }

=======
>>>>>>> 126a2c9d
    Node::Node (const ConfigurationPtr_t& configuration,
		ConnectedComponentPtr_t connectedComponent) :
      configuration_ (configuration),
      connectedComponent_ (connectedComponent)
    {
      assert (connectedComponent_);
    }

    void Node::addOutEdge (EdgePtr_t edge)
    {
      assert (edge->from () == this);
      // Check that same edge does not exist
      for (Edges_t::iterator it=outEdges_.begin (); it != outEdges_.end ();
	   it++) {
	if ((*it)->to () == edge->to ()) {
	  std::string msg
	    ("Attempt to insert an edge between two nodes already connected");
	  hppDout (error, msg.c_str ());
	  hppDout (error, "from: " << (*configuration_).transpose());
	  hppDout (error, "  to: " << (*(edge->to ()
                   ->configuration ())).transpose());
	  throw std::runtime_error (msg.c_str ());
	}
      }
      outEdges_.push_back (edge);
    }

    void Node::addInEdge (EdgePtr_t edge)
    {
      assert (edge->to () == this);
      // Check that same edge does not exist
      for (Edges_t::iterator it=inEdges_.begin (); it != inEdges_.end ();
	   it++) {
	if ((*it)->from () == edge->from ()) {
	  std::string msg
	    ("Attempt to insert an edge between two nodes already connected");
	  hppDout (error, msg.c_str ());
	  hppDout (error, "from: " << (*(edge->from ()
                    ->configuration ())).transpose());
	  hppDout (error, "  to: " << (*configuration_).transpose());
	  throw std::runtime_error (msg.c_str ());
	  throw std::runtime_error
	    ("Attempt to insert an edge between two nodes already connected");
	}
      }
      inEdges_.push_back (edge);
    }

    void Node::connectedComponent (const ConnectedComponentPtr_t& cc)
    {
      connectedComponent_ = cc;
    }

    ConnectedComponentPtr_t Node::connectedComponent () const
    {
      return connectedComponent_;
    }

    const Edges_t& Node::outEdges () const
    {
      return outEdges_;
    }

    const Edges_t& Node::inEdges () const
    {
      return inEdges_;
    }

    ConfigurationPtr_t Node::configuration () const
    {
      return configuration_;
    }
  } //   namespace core
} // namespace hpp<|MERGE_RESOLUTION|>--- conflicted
+++ resolved
@@ -23,16 +23,12 @@
 
 namespace hpp {
   namespace core {
-<<<<<<< HEAD
-    extern std::string displayConfig (ConfigurationIn_t q);
     Node::Node (const ConfigurationPtr_t& configuration) :
       configuration_ (configuration),
       connectedComponent_ (ConnectedComponent::create ())
     {
     }
 
-=======
->>>>>>> 126a2c9d
     Node::Node (const ConfigurationPtr_t& configuration,
 		ConnectedComponentPtr_t connectedComponent) :
       configuration_ (configuration),
