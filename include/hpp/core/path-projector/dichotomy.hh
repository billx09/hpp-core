--- conflicted
+++ resolved
@@ -17,13 +17,9 @@
 #ifndef HPP_CORE_PATHPROJECTOR_DICHOTOMY_HH
 # define HPP_CORE_PATHPROJECTOR_DICHOTOMY_HH
 
-<<<<<<< HEAD
 # include <hpp/core/path-projector.hh>
-=======
-# include "hpp/core/path-projector.hh"
 
 # include "hpp/core/problem.hh"
->>>>>>> f4601d0f
 
 namespace hpp {
   namespace core {
